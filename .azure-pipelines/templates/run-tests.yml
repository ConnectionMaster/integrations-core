parameters:
  test_run: ''
  check: ''
  test: false
  test_e2e: false
  benchmark: false
  latest_metrics: false
  repo: ''
  coverage: true
  force_base_package: false

steps:
<<<<<<< HEAD
=======
- ${{ if and(eq(parameters.test, 'true'), eq(parameters.coverage, 'true')) }}:
  - script: ddev test --cov --junit ${{ parameters.check }}
    displayName: 'Run Unit/Integration tests'
    env:
      CODECOV_TOKEN: $(CODECOV_TOKEN)

- ${{ if and(eq(parameters.test, 'true'), not(eq(parameters.coverage, 'true'))) }}:
    - script: ddev test --junit ${{ parameters.check }}
      displayName: 'Run Unit/Integration tests (no coverage)'

# Nightly base package check
- ${{ if and(eq(parameters.test, 'true'), eq(parameters.force_base_package, 'true')) }}:
    - script: ddev test --force-base-package --force-env-rebuild --junit ${{ parameters.check }}
      displayName: 'Run Unit/Integration tests (no coverage, forced datadog_checks_base package)'

>>>>>>> fc8e6008
- ${{ if eq(parameters.test_e2e, 'true') }}:
  - script: |
      ENV_TEST_OPTS=''
      if [ "${{ parameters.repo }}" == "core" ]; then
          ENV_TEST_OPTS='--base'
      fi
      docker run datadog/agent-dev:alex-snmp-corecheck-py3 cat /opt/datadog-agent/version-manifest.txt
      ddev env test $ENV_TEST_OPTS --new-env --junit ${{ parameters.check }} --agent datadog/agent-dev:alex-snmp-corecheck
    displayName: 'Run E2E tests'
    env:
      DD_API_KEY: $(DD_API_KEY)

- ${{ if and(eq(parameters.test, 'true'), eq(parameters.coverage, 'true')) }}:
  - script: ddev test --cov --junit ${{ parameters.check }}
    displayName: 'Run Unit/Integration tests'
    env:
      CODECOV_TOKEN: $(CODECOV_TOKEN)

- ${{ if and(eq(parameters.test, 'true'), not(eq(parameters.coverage, 'true'))) }}:
    - script: ddev test --junit ${{ parameters.check }}
      displayName: 'Run Unit/Integration tests (no coverage)'

- ${{ if eq(parameters.benchmark, 'true') }}:
  - script: ddev test --bench --junit ${{ parameters.check }}
    displayName: 'Run benchmarks'

- ${{ if eq(parameters.latest_metrics, 'true') }}:
    - script: ddev test --latest-metrics --junit ${{ parameters.check }}
      displayName: 'Verify latest metrics supported'

- task: PublishTestResults@2 # Task info: https://docs.microsoft.com/en-gb/azure/devops/pipelines/tasks/test/publish-test-results
  condition: succeededOrFailed()
  inputs:
    testResultsFiles: '**/test-*.xml'
    testRunTitle: '${{ parameters.test_run }}'
    mergeTestResults: true<|MERGE_RESOLUTION|>--- conflicted
+++ resolved
@@ -10,8 +10,6 @@
   force_base_package: false
 
 steps:
-<<<<<<< HEAD
-=======
 - ${{ if and(eq(parameters.test, 'true'), eq(parameters.coverage, 'true')) }}:
   - script: ddev test --cov --junit ${{ parameters.check }}
     displayName: 'Run Unit/Integration tests'
@@ -27,7 +25,6 @@
     - script: ddev test --force-base-package --force-env-rebuild --junit ${{ parameters.check }}
       displayName: 'Run Unit/Integration tests (no coverage, forced datadog_checks_base package)'
 
->>>>>>> fc8e6008
 - ${{ if eq(parameters.test_e2e, 'true') }}:
   - script: |
       ENV_TEST_OPTS=''
@@ -39,16 +36,6 @@
     displayName: 'Run E2E tests'
     env:
       DD_API_KEY: $(DD_API_KEY)
-
-- ${{ if and(eq(parameters.test, 'true'), eq(parameters.coverage, 'true')) }}:
-  - script: ddev test --cov --junit ${{ parameters.check }}
-    displayName: 'Run Unit/Integration tests'
-    env:
-      CODECOV_TOKEN: $(CODECOV_TOKEN)
-
-- ${{ if and(eq(parameters.test, 'true'), not(eq(parameters.coverage, 'true'))) }}:
-    - script: ddev test --junit ${{ parameters.check }}
-      displayName: 'Run Unit/Integration tests (no coverage)'
 
 - ${{ if eq(parameters.benchmark, 'true') }}:
   - script: ddev test --bench --junit ${{ parameters.check }}
