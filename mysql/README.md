# Mysql check

## Overview

The Datadog Agent can collect many metrics from MySQL databases, including:

* Query throughput
* Query performance (average query run time, slow queries, etc)
* Connections (currently open connections, aborted connections, errors, etc)
* InnoDB (buffer pool metrics, etc)

And many more. You can also invent your own metrics using custom SQL queries.

## Setup
### Installation

<<<<<<< HEAD
The MySQL check is included in the Datadog Agent package. To start gathering your MySQL metrics and logs, [install the Agent](https://app.datadoghq.com/account/settings#agent) on your MySQL servers.  
If you need the newest version of the check, install the `dd-check-mysql` package.
=======
The MySQL check is included in the Datadog Agent package, so simply [install the Agent](https://app.datadoghq.com/account/settings#agent) on your MySQL servers.  

If you need the newest version of the MySQL check, install the `dd-check-mysql` package; this package's check overrides the one packaged with the Agent. See the [integrations-core](https://github.com/DataDog/integrations-core#installing-the-integrations) repository for more details.
>>>>>>> 11d5b840

### Configuration

Create a `mysql.yaml` file in the Agent's `conf.d` directory to connect it to the MySQL server.

#### Prepare MySQL

On each MySQL server, create a database user for the Datadog Agent:

```
mysql> CREATE USER 'datadog'@'localhost' IDENTIFIED BY '<UNIQUEPASSWORD>';
Query OK, 0 rows affected (0.00 sec)
```

Please note that `@'localhost'` is only for local connections, use the hostname/IP of your agent for remote connections, learn more [here](https://dev.mysql.com/doc/refman/5.7/en/adding-users.html)

Verify that the user was created successfully using the following command, replacing ```<UNIQUEPASSWORD>``` with the password above:

```
mysql -u datadog --password=<UNIQUEPASSWORD> -e "show status" | \
grep Uptime && echo -e "\033[0;32mMySQL user - OK\033[0m" || \
echo -e "\033[0;31mCannot connect to MySQL\033[0m"
mysql -u datadog --password=<UNIQUEPASSWORD> -e "show slave status" && \
echo -e "\033[0;32mMySQL grant - OK\033[0m" || \
echo -e "\033[0;31mMissing REPLICATION CLIENT grant\033[0m"
```

The Agent needs a few privileges to collect metrics. Grant its user ONLY the following privileges:

```
mysql> GRANT REPLICATION CLIENT ON *.* TO 'datadog'@'localhost' WITH MAX_USER_CONNECTIONS 5;
Query OK, 0 rows affected, 1 warning (0.00 sec)

mysql> GRANT PROCESS ON *.* TO 'datadog'@'localhost';
Query OK, 0 rows affected (0.00 sec)
```

If the MySQL server has the `performance_schema` database enabled and you want to collect metrics from it, the Agent's user needs one more `GRANT`. Check that `performance_schema` exists and run the `GRANT` if so:

```
mysql> show databases like 'performance_schema';
+-------------------------------+
| Database (performance_schema) |
+-------------------------------+
| performance_schema            |
+-------------------------------+
1 row in set (0.00 sec)

mysql> GRANT SELECT ON performance_schema.* TO 'datadog'@'localhost';
Query OK, 0 rows affected (0.00 sec)
```

#### Metric Collection

1. Add this configuration setup to your `mysql.yaml` file to start gathering your [MySQL Metrics](#metrics)
  ```
  init_config:

  instances:
    - server: localhost
      user: datadog
      pass: <YOUR_CHOSEN_PASSWORD> # from the CREATE USER step earlier
      port: <YOUR_MYSQL_PORT> # e.g. 3306
      options:
          replication: 0
          galera_cluster: 1
          extra_status_metrics: true
          extra_innodb_metrics: true
          extra_performance_metrics: true
          schema_size_metrics: false
          disable_innodb_metrics: false
  ```
  If you found above that MySQL doesn't have `performance_schema` enabled, do  not set `extra_performance_metrics` to `true`.  
  See our [sample mysql.yaml](https://github.com/Datadog/integrations-core/blob/master/mysql/conf.yaml.example) for all available configuration options, including those for custom metrics.

2. [Restart the Agent](https://docs.datadoghq.com/agent/faq/start-stop-restart-the-datadog-agent) to start sending MySQL metrics to Datadog.

#### Log Collection

**Available for agent >6.0**

1. By default Mysql logs everything in /var/log/syslog which requires root access to read. To change this and have specific files for mysql logs follow these steps:

  - Edit `/etc/mysql/conf.d/mysqld_safe_syslog.cnf` and remove or comment the lines.
  - Edit `/etc/mysql/my.cnf` and add following lines to enable general, error and slow query logs:
  ```
  [mysqld_safe]
  log_error=/var/log/mysql/mysql_error.log
  [mysqld]
  general_log = on
  general_log_file = /var/log/mysql/mysql.log
  log_error=/var/log/mysql/mysql_error.log
  slow_query_log = on
  slow_query_log_file = /var/log/mysql/mysql-slow.log
  long_query_time = 2
  ```

  - Save the file and restart mysql using following commands:  
    `service mysql restart`
  - Make sure the agent has read access on those files (and the `/var/log/mysqldirectory`) and double check your logrotate configuration to make sure those files are taken into account and the permission correctly set as well.
  - In `/etc/logrotate.d/mysql-serverthere` should be something similar to: 

  ```
  /var/log/mysql.log /var/log/mysql/mysql.log /var/log/mysql/mysql-slow.log {
          daily
          rotate 7
          missingok
          create 644 mysql adm
          Compress
  }
  ```

2. Collecting logs is disabled by default in the Datadog Agent, you need to enable it in datadog.yaml:
  ```
  logs_enabled: true
  ```

3. Add this configuration setup to your `mysql.yaml` file to start collecting your MySQL Logs:
  ```
  logs:
       - type: file
         path: /var/log/mysql/mysql_error.log
         source: mysql
        sourcecategory: database
        service: myapplication

      - type: file
         path: /var/log/mysql/mysql-slow.log
        source: mysql
        sourcecategory: database
        service: myapplication

      - type: file
         path: /var/log/mysql/mysql.log
        source: mysql
        sourcecategory: database
        service: myapplication
        # For multiline logs, if they start by the date with the format yyyy-mm-dd uncomment the following processing rule
        # log_processing_rules:
        #   - type: multi_line
        #     name: new_log_start_with_date
        #     pattern: \d{4}\-(0?[1-9]|1[012])\-(0?[1-9]|[12][0-9]|3[01])
  ```
  See our [sample mysql.yaml](https://github.com/Datadog/integrations-core/blob/master/mysql/conf.yaml.example) for all available configuration options, including those for custom metrics.

4. [Restart the Agent](https://docs.datadoghq.com/agent/faq/start-stop-restart-the-datadog-agent) 

### Validation

[Run the Agent's `info` subcommand](https://docs.datadoghq.com/agent/faq/agent-status-and-information/) and look for `mysql` under the Checks section:

```
Checks
======

  [...]

  mysql
  -----
    - instance #0 [OK]
    - Collected 168 metrics, 0 events & 1 service check

  [...]
```

## Compatibility

The MySQL integration is supported on versions x.x+

## Data Collected
### Metrics

See [metadata.csv](https://github.com/DataDog/integrations-core/blob/master/mysql/metadata.csv) for a list of metrics provided by this integration.

The check does not collect all metrics by default. Set the following boolean configuration options to `true` to enable its metrics:

`extra_status_metrics` adds the following metrics:

|Metric name| Metric type|
|----------|--------|
| mysql.binlog.cache_disk_use | GAUGE |
| mysql.binlog.cache_use | GAUGE |
| mysql.performance.handler_commit | RATE |
| mysql.performance.handler_delete | RATE |
| mysql.performance.handler_prepare | RATE |
| mysql.performance.handler_read_first | RATE |
| mysql.performance.handler_read_key | RATE |
| mysql.performance.handler_read_next | RATE |
| mysql.performance.handler_read_prev | RATE |
| mysql.performance.handler_read_rnd | RATE |
| mysql.performance.handler_read_rnd_next | RATE |
| mysql.performance.handler_rollback | RATE |
| mysql.performance.handler_update | RATE |
| mysql.performance.handler_write | RATE |
| mysql.performance.opened_tables | RATE |
| mysql.performance.qcache_total_blocks | GAUGE |
| mysql.performance.qcache_free_blocks | GAUGE |
| mysql.performance.qcache_free_memory | GAUGE |
| mysql.performance.qcache_not_cached | RATE |
| mysql.performance.qcache_queries_in_cache | GAUGE |
| mysql.performance.select_full_join | RATE |
| mysql.performance.select_full_range_join | RATE |
| mysql.performance.select_range | RATE |
| mysql.performance.select_range_check | RATE |
| mysql.performance.select_scan | RATE |
| mysql.performance.sort_merge_passes | RATE |
| mysql.performance.sort_range | RATE |
| mysql.performance.sort_rows | RATE |
| mysql.performance.sort_scan | RATE |
| mysql.performance.table_locks_immediate | GAUGE |
| mysql.performance.table_locks_immediate.rate | RATE |
| mysql.performance.threads_cached | GAUGE |
| mysql.performance.threads_created | MONOTONIC |

`extra_innodb_metrics` adds the following metrics:

|Metric name| Metric type|
|----------|--------|
| mysql.innodb.active_transactions | GAUGE |
| mysql.innodb.buffer_pool_data | GAUGE |
| mysql.innodb.buffer_pool_pages_data | GAUGE |
| mysql.innodb.buffer_pool_pages_dirty | GAUGE |
| mysql.innodb.buffer_pool_pages_flushed | RATE |
| mysql.innodb.buffer_pool_pages_free | GAUGE |
| mysql.innodb.buffer_pool_pages_total | GAUGE |
| mysql.innodb.buffer_pool_read_ahead | RATE |
| mysql.innodb.buffer_pool_read_ahead_evicted | RATE |
| mysql.innodb.buffer_pool_read_ahead_rnd | GAUGE |
| mysql.innodb.buffer_pool_wait_free | MONOTONIC |
| mysql.innodb.buffer_pool_write_requests | RATE |
| mysql.innodb.checkpoint_age | GAUGE |
| mysql.innodb.current_transactions | GAUGE |
| mysql.innodb.data_fsyncs | RATE |
| mysql.innodb.data_pending_fsyncs | GAUGE |
| mysql.innodb.data_pending_reads | GAUGE |
| mysql.innodb.data_pending_writes | GAUGE |
| mysql.innodb.data_read | RATE |
| mysql.innodb.data_written | RATE |
| mysql.innodb.dblwr_pages_written | RATE |
| mysql.innodb.dblwr_writes | RATE |
| mysql.innodb.hash_index_cells_total | GAUGE |
| mysql.innodb.hash_index_cells_used | GAUGE |
| mysql.innodb.history_list_length | GAUGE |
| mysql.innodb.ibuf_free_list | GAUGE |
| mysql.innodb.ibuf_merged | RATE |
| mysql.innodb.ibuf_merged_delete_marks | RATE |
| mysql.innodb.ibuf_merged_deletes | RATE |
| mysql.innodb.ibuf_merged_inserts | RATE |
| mysql.innodb.ibuf_merges | RATE |
| mysql.innodb.ibuf_segment_size | GAUGE |
| mysql.innodb.ibuf_size | GAUGE |
| mysql.innodb.lock_structs | RATE |
| mysql.innodb.locked_tables | GAUGE |
| mysql.innodb.locked_transactions | GAUGE |
| mysql.innodb.log_waits | RATE |
| mysql.innodb.log_write_requests | RATE |
| mysql.innodb.log_writes | RATE |
| mysql.innodb.lsn_current | RATE |
| mysql.innodb.lsn_flushed | RATE |
| mysql.innodb.lsn_last_checkpoint | RATE |
| mysql.innodb.mem_adaptive_hash | GAUGE |
| mysql.innodb.mem_additional_pool | GAUGE |
| mysql.innodb.mem_dictionary | GAUGE |
| mysql.innodb.mem_file_system | GAUGE |
| mysql.innodb.mem_lock_system | GAUGE |
| mysql.innodb.mem_page_hash | GAUGE |
| mysql.innodb.mem_recovery_system | GAUGE |
| mysql.innodb.mem_thread_hash | GAUGE |
| mysql.innodb.mem_total | GAUGE |
| mysql.innodb.os_file_fsyncs | RATE |
| mysql.innodb.os_file_reads | RATE |
| mysql.innodb.os_file_writes | RATE |
| mysql.innodb.os_log_pending_fsyncs | GAUGE |
| mysql.innodb.os_log_pending_writes | GAUGE |
| mysql.innodb.os_log_written | RATE |
| mysql.innodb.pages_created | RATE |
| mysql.innodb.pages_read | RATE |
| mysql.innodb.pages_written | RATE |
| mysql.innodb.pending_aio_log_ios | GAUGE |
| mysql.innodb.pending_aio_sync_ios | GAUGE |
| mysql.innodb.pending_buffer_pool_flushes | GAUGE |
| mysql.innodb.pending_checkpoint_writes | GAUGE |
| mysql.innodb.pending_ibuf_aio_reads | GAUGE |
| mysql.innodb.pending_log_flushes | GAUGE |
| mysql.innodb.pending_log_writes | GAUGE |
| mysql.innodb.pending_normal_aio_reads | GAUGE |
| mysql.innodb.pending_normal_aio_writes | GAUGE |
| mysql.innodb.queries_inside | GAUGE |
| mysql.innodb.queries_queued | GAUGE |
| mysql.innodb.read_views | GAUGE |
| mysql.innodb.rows_deleted | RATE |
| mysql.innodb.rows_inserted | RATE |
| mysql.innodb.rows_read | RATE |
| mysql.innodb.rows_updated | RATE |
| mysql.innodb.s_lock_os_waits | RATE |
| mysql.innodb.s_lock_spin_rounds | RATE |
| mysql.innodb.s_lock_spin_waits | RATE |
| mysql.innodb.semaphore_wait_time | GAUGE |
| mysql.innodb.semaphore_waits | GAUGE |
| mysql.innodb.tables_in_use | GAUGE |
| mysql.innodb.x_lock_os_waits | RATE |
| mysql.innodb.x_lock_spin_rounds | RATE |
| mysql.innodb.x_lock_spin_waits | RATE |

`extra_performance_metrics` adds the following metrics:

|Metric name| Metric type|
|----------|--------|
| mysql.performance.query_run_time.avg | GAUGE |
| mysql.performance.digest_95th_percentile.avg_us | GAUGE |

`schema_size_metrics` adds the following metric:

|Metric name| Metric type|
|----------|--------|
| mysql.info.schema.size | GAUGE |

### Events
The MySQL check does not include any event at this time.

### Service Checks

`mysql.replication.slave_running`:

Returns CRITICAL for a slave that's not running, otherwise OK.

`mysql.can_connect`:

Returns CRITICAL if the Agent cannot connect to MySQL to collect metrics, otherwise OK.

## Troubleshooting

* [Connection Issues with the SQL Server Integration](https://docs.datadoghq.com/integrations/faq/connection-issues-with-the-sql-server-integration)
* [MySQL Localhost Error - Localhost VS 127.0.0.1](https://docs.datadoghq.com/integrations/faq/mysql-localhost-error-localhost-vs-127-0-0-1)
* [Can I use a named instance in the SQL Server integration?](https://docs.datadoghq.com/integrations/faq/can-i-use-a-named-instance-in-the-sql-server-integration)
* [Can I set up the dd-agent mysql check on my Google CloudSQL?](https://docs.datadoghq.com/integrations/faq/can-i-set-up-the-dd-agent-mysql-check-on-my-google-cloudsql)
* [How to collect metrics from custom MySQL queries](https://docs.datadoghq.com/integrations/faq/how-to-collect-metrics-from-custom-mysql-queries)
* [Can I collect SQL Server performance metrics beyond what is available in the sys.dm_os_performance_counters table? Try WMI](https://docs.datadoghq.com/integrations/faq/can-i-collect-sql-server-performance-metrics-beyond-what-is-available-in-the-sys-dm-os-performance-counters-table-try-wmi)
* [How can I collect more metrics from my SQL Server integration?](https://docs.datadoghq.com/integrations/faq/how-can-i-collect-more-metrics-from-my-sql-server-integration)
* [Database user lacks privileges](https://docs.datadoghq.com/integrations/faq/database-user-lacks-privileges)

## Further Reading
Read our [series of blog posts](https://www.datadoghq.com/blog/monitoring-mysql-performance-metrics/) about monitoring MySQL with Datadog.<|MERGE_RESOLUTION|>--- conflicted
+++ resolved
@@ -14,14 +14,9 @@
 ## Setup
 ### Installation
 
-<<<<<<< HEAD
-The MySQL check is included in the Datadog Agent package. To start gathering your MySQL metrics and logs, [install the Agent](https://app.datadoghq.com/account/settings#agent) on your MySQL servers.  
-If you need the newest version of the check, install the `dd-check-mysql` package.
-=======
 The MySQL check is included in the Datadog Agent package, so simply [install the Agent](https://app.datadoghq.com/account/settings#agent) on your MySQL servers.  
 
 If you need the newest version of the MySQL check, install the `dd-check-mysql` package; this package's check overrides the one packaged with the Agent. See the [integrations-core](https://github.com/DataDog/integrations-core#installing-the-integrations) repository for more details.
->>>>>>> 11d5b840
 
 ### Configuration
 
